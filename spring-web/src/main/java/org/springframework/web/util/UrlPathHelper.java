--- conflicted
+++ resolved
@@ -30,11 +30,8 @@
 
 import org.springframework.lang.Nullable;
 import org.springframework.util.Assert;
-<<<<<<< HEAD
 import org.springframework.util.ClassUtils;
 import org.springframework.util.CollectionUtils;
-=======
->>>>>>> d616c663
 import org.springframework.util.LinkedMultiValueMap;
 import org.springframework.util.MultiValueMap;
 import org.springframework.util.StringUtils;
@@ -704,14 +701,8 @@
 	}
 
 
-<<<<<<< HEAD
-	/**
-	 * Shared, read-only instance of {@code UrlPathHelper}. Uses default settings:
-=======
-
 	/**
 	 * Shared, read-only instance with defaults. The following apply:
->>>>>>> d616c663
 	 * <ul>
 	 * <li>{@code alwaysUseFullPath=false}
 	 * <li>{@code urlDecode=true}
@@ -719,30 +710,6 @@
 	 * <li>{@code defaultEncoding=}{@link WebUtils#DEFAULT_CHARACTER_ENCODING}
 	 * </ul>
 	 */
-<<<<<<< HEAD
-	public static final UrlPathHelper defaultInstance = new UrlPathHelper() {
-
-		@Override
-		public void setAlwaysUseFullPath(boolean alwaysUseFullPath) {
-			throw new UnsupportedOperationException();
-		}
-
-		@Override
-		public void setUrlDecode(boolean urlDecode) {
-			throw new UnsupportedOperationException();
-		}
-
-		@Override
-		public void setRemoveSemicolonContent(boolean removeSemicolonContent) {
-			throw new UnsupportedOperationException();
-		}
-
-		@Override
-		public void setDefaultEncoding(String defaultEncoding) {
-			throw new UnsupportedOperationException();
-		}
-	};
-=======
 	public static final UrlPathHelper defaultInstance = new UrlPathHelper();
 
 	static {
@@ -767,6 +734,5 @@
 		rawPathInstance.setRemoveSemicolonContent(false);
 		rawPathInstance.setReadOnly();
 	}
->>>>>>> d616c663
 
 }